{-# OPTIONS -Wall #-}
----------------------------------------------------------------------
-- |
-- Module      : Data.ZoomCache.Codec
-- Copyright   : Conrad Parker
-- License     : BSD3-style (see LICENSE)
--
-- Maintainer  : Conrad Parker <conrad@metadecks.org>
-- Stability   : unstable
-- Portability : unknown
--
-- This module re-exports the required interfaces and some useful
-- functions for developing zoom-cache codecs.
--
-- To implement a codec, specify 'SummaryData' and 'SummaryWork' types, and
-- implement the methods of the ZoomReadable and ZoomWritable classes.
--
-- For sample implementations, read the source of the provided instances
-- "Data.ZoomCache.Numeric.Int" and "Data.ZoomCache.Numeric.Double".
----------------------------------------------------------------------

module Data.ZoomCache.Codec (
    -- * Required interfaces
      ZoomReadable(..)
    , SummaryData()
    , ZoomWritable(..)
    , ZoomWrite(..)

    -- * Identification
    , IdentifyCodec
    , identifyCodec

    -- * Raw data reading iteratees
    , readInt8
    , readInt16be
    , readInt32be
    , readInt64be
    , readWord8
    , readWord16be
    , readWord32be
    , readWord64be
    , readIntegerVLC
    , readFloat32be
    , readDouble64be
    , readRational64be

    -- * ZoomWrite instance helpers
    , writeData
    , writeDataVBR
<<<<<<< HEAD
    , ZoomW
=======
    , writeDataTS
>>>>>>> 11e0963e

    -- * Builders
    , fromRational64
    , fromIntegral32be
    , fromIntegerVLC
    , fromFloat
    , fromDouble

    -- * ZoomCache Types
    , Codec
    , TimeStamp (..)
    , TimeStampDiff(..)
    , timeStampDiff
    , timeStampFromSO
    , SampleOffset(..)
    , SampleOffsetDiff(..)
    , sampleOffsetDiff
    , TrackNo

    -- * Delta encoding
    , module Data.ZoomCache.Numeric.Delta
    -- * Minimum and maximum floating point
    , module Data.ZoomCache.Numeric.FloatMinMax
) where

import Blaze.ByteString.Builder.ZoomCache
import Data.Iteratee.ZoomCache.Utils
import Data.ZoomCache.Common
import Data.ZoomCache.Identify
import Data.ZoomCache.Types
import Data.ZoomCache.Write
import Data.ZoomCache.Numeric.Delta
import Data.ZoomCache.Numeric.FloatMinMax<|MERGE_RESOLUTION|>--- conflicted
+++ resolved
@@ -47,11 +47,8 @@
     -- * ZoomWrite instance helpers
     , writeData
     , writeDataVBR
-<<<<<<< HEAD
+    , writeDataTS
     , ZoomW
-=======
-    , writeDataTS
->>>>>>> 11e0963e
 
     -- * Builders
     , fromRational64
