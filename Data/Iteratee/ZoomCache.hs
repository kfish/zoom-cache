{-# LANGUAGE BangPatterns #-}
{-# LANGUAGE FlexibleContexts #-}
{-# LANGUAGE NamedFieldPuns #-}
{-# LANGUAGE RecordWildCards #-}
{-# LANGUAGE RankNTypes #-}
{-# LANGUAGE ScopedTypeVariables #-}
{-# LANGUAGE TupleSections #-}
{-# OPTIONS -Wall #-}
----------------------------------------------------------------------
{- |
   Module      : Data.Iteratee.ZoomCache
   Copyright   : Conrad Parker
   License     : BSD3-style (see LICENSE)

   Maintainer  : Conrad Parker <conrad@metadecks.org>
   Stability   : unstable
   Portability : unknown

   Iteratee reading of ZoomCache files.

   A typical usage, using the iteratee @iter@ to process the level 3 summaries
   from the track called \"rainfall\":

@
  I.fileDriverRandom (enumCacheFile standardIdentifiers .
      I.joinI . filterTracksByName [\"rainfall\"] .
      I.joinI . enumSummaryLevel 3 $ iter) filename
@

   Similarly, using the iteratee @rawIter@ to process the raw data from the
   track called \"rainfall\":

@
  I.fileDriverRandom (enumCacheFile standardIdentifiers .
      I.joinI . filterTracksByName [\"rainfall\"] .
      I.joinI . enumPackets $ rawIter) filename
@
-}

----------------------------------------------------------------------

module Data.Iteratee.ZoomCache (
  -- * Types
    Block(..)
  , BlockData(..)

  -- * Reading zoom-cache files and ByteStrings
  , enumCacheFile
  , wholeTrackSummary
  , wholeTrackSummaryUTC

  , iterHeaders
  , enumBlock
  , enumBlockIncomplete
  , enumBlockTrackNo

  -- * Seeking
  , seekTimeStamp
  , seekUTCTime

  -- * Stream enumeratees
  , enumPackets
  , enumPacketsUTC
  , enumSummaryLevel
  , enumSummaries
  , enumSummaryUTCLevel
  , enumSummariesUTC
  , filterTracksByName
  , filterTracks

  -- * Low-level access to SampleOffsets
  , enumPacketSOs
  , enumSummarySOLevel
  , enumSummarySOs
  , enumCTPSO
  , enumCTSO
) where

import Control.Applicative
import Control.Monad (replicateM)
import Control.Monad.Trans (MonadIO)
import Data.Bits
import Data.ByteString (ByteString)
import Data.Functor.Identity
import Data.Int
import Data.IntMap (IntMap)
import qualified Data.IntMap as IM
import Data.Iteratee (Iteratee)
import qualified Data.Iteratee as I
import qualified Data.Iteratee.Offset as OffI
import Data.Iteratee.ZLib
import Data.Maybe
import Data.Ratio
import Data.Time
import System.Posix.Types (FileOffset)

import Data.Iteratee.ZoomCache.Seek
import Data.Iteratee.ZoomCache.Utils
import Data.Offset
import Data.ZoomCache.Common
import Data.ZoomCache.Format
import Data.ZoomCache.Multichannel.Internal (supportMultichannel)
import Data.ZoomCache.Numeric.Delta
import Data.ZoomCache.Types

----------------------------------------------------------------------

data Block = Block
        { blkFile  :: CacheFile
        , blkTrack :: TrackNo
        , blkData  :: BlockData
        }

data BlockData = BlockPacket PacketSO | BlockSummary ZoomSummarySO

instance Timestampable Block where
    timestamp (Block c t (BlockPacket p)) = timestamp (packetFromCTPSO (c,t,p))
    timestamp (Block c t (BlockSummary s)) = timestamp (summaryFromCTSO (c,t,s))

----------------------------------------------------------------------

-- | Read the summary of an entire track.
wholeTrackSummary :: (Functor m, MonadIO m)
                  => TrackNo
                  -> Iteratee [Offset Block] m (TrackSpec, ZoomSummary)
wholeTrackSummary trackNo = I.joinI $
    filterTracks [trackNo] .  I.joinI . enumCTSO $ f <$> I.last
    where
        f :: (CacheFile, TrackNo, ZoomSummarySO) -> (TrackSpec, ZoomSummary)
        f ctso@(cf, _, _) = (fromJust $ IM.lookup trackNo (cfSpecs cf),
                             summaryFromCTSO ctso)

-- | Read the summary of an entire track.
wholeTrackSummaryUTC :: (Functor m, MonadIO m)
                     => TrackNo
                     -> Iteratee [Offset Block] m (TrackSpec, Maybe ZoomSummaryUTC)
wholeTrackSummaryUTC trackNo = I.joinI $
    filterTracks [trackNo] .  I.joinI . enumCTSO $ f <$> I.last
    where
        f :: (CacheFile, TrackNo, ZoomSummarySO) -> (TrackSpec, Maybe ZoomSummaryUTC)
        f ctso@(cf, _, _) = (fromJust $ IM.lookup trackNo (cfSpecs cf),
                             summaryUTCFromCTSO ctso)
----------------------------------------------------------------------

-- | Filter just the raw data
enumPackets :: (Functor m, Monad m)
            => I.Enumeratee [Offset Block] [Packet] m a
enumPackets = I.joinI . enumCTPSO . I.mapChunks (map packetFromCTPSO)

-- | Convert a CTPSO triple into a Packet
packetFromCTPSO :: (CacheFile, TrackNo, PacketSO) -> Packet
packetFromCTPSO (cf, trackNo, pso) = packetFromPacketSO r pso
    where
        r = specRate . fromJust . IM.lookup trackNo . cfSpecs $ cf

----------------------------------------------------------------------

-- | Filter just the raw data, timestamped by UTC
enumPacketsUTC :: (Functor m, Monad m)
               => I.Enumeratee [Offset Block] [PacketUTC] m a
enumPacketsUTC = I.joinI . enumCTPSO . I.mapChunks (catMaybes . map packetUTCFromCTPSO)

-- | Convert a CTPSO triple into a Packet
packetUTCFromCTPSO :: (CacheFile, TrackNo, PacketSO) -> Maybe PacketUTC
packetUTCFromCTPSO (cf, trackNo, pso) = toPacket <$> base'm
    where
        toPacket base = packetUTCFromPacketSO base r pso
        r = specRate . fromJust . IM.lookup trackNo . cfSpecs $ cf
        base'm = baseUTC . cfGlobal $ cf

----------------------------------------------------------------------

-- | Filter summaries at a particular summary level
enumSummaryLevel :: (Functor m, Monad m)
                 => Int
                 -> I.Enumeratee [Offset Block] [ZoomSummary] m a
enumSummaryLevel level =
    I.joinI . enumSummaries .
    I.filter (\(ZoomSummary s) -> summaryLevel s == level)

-- | Filter summaries at all levels
enumSummaries :: (Functor m, Monad m)
              => I.Enumeratee [Offset Block] [ZoomSummary] m a
enumSummaries = I.joinI . enumCTSO .  I.mapChunks (map summaryFromCTSO)

-- | Convert a CTSO triple into a ZoomSummary
summaryFromCTSO :: (CacheFile, TrackNo, ZoomSummarySO) -> ZoomSummary
summaryFromCTSO (cf, trackNo, (ZoomSummarySO zso)) =
    ZoomSummary (summaryFromSummarySO r zso)
    where
        r = specRate . fromJust . IM.lookup trackNo . cfSpecs $ cf

----------------------------------------------------------------------

-- | Filter summaries at a particular summary level
enumSummaryUTCLevel :: (Functor m, Monad m)
                    => Int
                    -> I.Enumeratee [Offset Block] [ZoomSummaryUTC] m a
enumSummaryUTCLevel level =
    I.joinI . enumSummariesUTC .
    I.filter (\(ZoomSummaryUTC s) -> summaryUTCLevel s == level)

-- | Filter summaries at all levels
enumSummariesUTC :: (Functor m, Monad m)
                 => I.Enumeratee [Offset Block] [ZoomSummaryUTC] m a
enumSummariesUTC = I.joinI . enumCTSO .  I.mapChunks (catMaybes . map summaryUTCFromCTSO)

-- | Convert a CTSO triple into a ZoomSummaryUTC
summaryUTCFromCTSO :: (CacheFile, TrackNo, ZoomSummarySO) -> Maybe ZoomSummaryUTC
summaryUTCFromCTSO (cf, trackNo, (ZoomSummarySO zso)) = toZS <$> base'm
    where
        toZS base = ZoomSummaryUTC (summaryUTCFromSummarySO base r zso)
        r = specRate . fromJust . IM.lookup trackNo . cfSpecs $ cf
        base'm = baseUTC . cfGlobal $ cf

----------------------------------------------------------------------

-- | Filter just the raw data
enumPacketSOs :: (Functor m, Monad m)
              => I.Enumeratee [Offset Block] [PacketSO] m a
enumPacketSOs = I.joinI . enumCTPSO . I.mapChunks (map (\(_,_,p) -> p))

-- | Filter summaries at a particular summary level
enumSummarySOLevel :: (Functor m, Monad m)
                   => Int
                   -> I.Enumeratee [Offset Block] [ZoomSummarySO] m a
enumSummarySOLevel level =
    I.joinI . enumSummarySOs .
    I.filter (\(ZoomSummarySO s) -> summarySOLevel s == level)

-- | Filter summaries at all levels
enumSummarySOs :: (Functor m, Monad m)
               => I.Enumeratee [Offset Block] [ZoomSummarySO] m a
enumSummarySOs = I.joinI . enumCTSO .  I.mapChunks (map (\(_,_,s) -> s))

-- | Filter raw data
enumCTPSO :: (Functor m, Monad m)
          => I.Enumeratee [Offset Block] [(CacheFile, TrackNo, PacketSO)] m a
enumCTPSO = I.mapChunks (catMaybes . map (toCTPSO . unwrapOffset))
    where
        toCTPSO :: Block -> Maybe (CacheFile, TrackNo, PacketSO)
        toCTPSO (Block c t (BlockPacket p)) = Just (c, t, p)
        toCTPSO _                           = Nothing

-- | Filter summaries
enumCTSO :: (Functor m, Monad m)
         => I.Enumeratee [Offset Block] [(CacheFile, TrackNo, ZoomSummarySO)] m a
enumCTSO = I.mapChunks (catMaybes . map (toCTSO . unwrapOffset))
    where
        toCTSO :: Block -> Maybe (CacheFile, TrackNo, ZoomSummarySO)
        toCTSO (Block c t (BlockSummary s)) = Just (c, t, s)
        toCTSO _                            = Nothing

-- | Filter to a given list of track names
filterTracksByName :: (Functor m, Monad m)
                   => CacheFile
                   -> [ByteString]
                   -> I.Enumeratee [Offset Block] [Offset Block] m a
filterTracksByName CacheFile{..} names = filterTracks tracks
    where
        tracks :: [TrackNo]
        tracks = IM.keys (IM.filter f cfSpecs)
        f :: TrackSpec -> Bool
        f ts = specName ts `elem` names

-- | Filter to a given list of track numbers
filterTracks :: (Functor m, Monad m)
             => [TrackNo]
             -> I.Enumeratee [Offset Block] [Offset Block] m a
filterTracks tracks = I.filter (fil . unwrapOffset)
    where
        fil :: Block -> Bool
        fil b = (blkTrack b) `elem` tracks

-- | An enumeratee of a zoom-cache file, from the global header onwards.
-- The global and track headers will be transparently read, and the 
-- 'CacheFile' visible in the 'Block' elements.
enumCacheFile :: (Functor m, MonadIO m)
              => [IdentifyCodec]
              -> I.Enumeratee (Offset ByteString) [Offset Block] m a
enumCacheFile identifiers iter = do
    fi <- iterHeaders identifiers
    enumBlock fi iter

-- | An enumeratee of zoom-cache data, after global and track headers
-- have been read, or if the 'CacheFile' has been acquired elsewhere.
-- This version skips parsing of all tracks other than the specified 'TrackNo'.
--
-- This function should only be used in applications where only one track is
-- used from a file; if you need to process multiple tracks independently then
-- give each an iteratee filtered by filterTracks or filterTracksByName, and
-- run these in parallel on the output of 'enumCacheFile' or 'enumBlock'.
-- Using this function multiple times in parallel will duplicate some parsing.
enumBlockTrackNo :: (Functor m, MonadIO m)
                 => CacheFile
                 -> TrackNo
                 -> I.Enumeratee (Offset ByteString) [Offset Block] m a
enumBlockTrackNo cf0 trackNo = I.unfoldConvStreamCheck I.eneeCheckIfDoneIgnore go cf0
    where
        go :: (Functor m, MonadIO m)
           => CacheFile
           -> Iteratee (Offset ByteString) m (CacheFile, [Offset Block])
        go cf = do
            o <- OffI.tell
            header <- OffI.takeBS 8
            case parseHeader header of
                Just PacketHeader -> do
                    (_, packet) <- OffI.convOffset $ readPacketTrackNo (cfSpecs cf) trackNo
                    let res = maybe [] (\p -> [Offset o (Block cf trackNo (BlockPacket p))]) packet
                    return (cf, res)
                Just SummaryHeader -> do
                    (_, summary) <- OffI.convOffset $ readSummaryBlockTrackNo (cfSpecs cf) trackNo
                    let res = maybe [] (\s -> [Offset o (Block cf trackNo (BlockSummary s))]) summary
                    return (cf, res)
                _ -> return (cf, [])

-- | An iteratee of zoom-cache which produces a singleton list of zoom-cache
-- stream, if it can.
iterBlock :: (Functor m, MonadIO m)
          => CacheFile
          -> Iteratee (Offset ByteString) m (CacheFile, [Offset Block])
iterBlock cf = do
    I.dropWhile (/= headerMarker)
    o <- OffI.tell
    header <- OffI.takeBS 8
    case parseHeader header of
        Just PacketHeader -> do
             (trackNo, packet) <- OffI.convOffset $ readPacket (cfSpecs cf)
<<<<<<< HEAD
             return $ maybe [] (retPacket trackNo o) packet
        Just SummaryHeader -> do
             (trackNo, summary) <- OffI.convOffset $ readSummaryBlock (cfSpecs cf)
             return $ maybe [] (retSummary trackNo o) summary
        _ -> return []
    where
        retPacket trackNo o p = [Offset o (Block cf' trackNo (BlockPacket p))]
            where
                ms = toMS <$> (flip timeStampFromSO) (packetSOEntry p) <$> r
                r = specRate <$> IM.lookup trackNo (cfSpecs cf)
                cf' = cf { cfOffsets = offs' ms o (cfOffsets cf) }
        retSummary trackNo o (ZoomSummarySO s) =
            [Offset o (Block cf' trackNo (BlockSummary (ZoomSummarySO s)))]
            where
                ms = toMS <$> (flip timeStampFromSO) (summarySOEntry s) <$> r
                r = specRate <$> IM.lookup trackNo (cfSpecs cf)
                cf' = cf { cfOffsets = offs' ms o (cfOffsets cf) }

        toMS :: TimeStamp -> Int
        toMS (TS ts) = floor . (* 1000.0) $ ts

        offs' :: Maybe Int -> FileOffset -> IntMap FileOffset -> IntMap FileOffset
        offs' Nothing  _ = id
        offs' (Just x) o = IM.alter f x
            where
                f Nothing   = Just o
                f (Just o0) = Just (min o0 o)
=======
             return $ (cf, ) $ maybe [] (\p -> [Offset o (Block cf trackNo (BlockPacket p))]) packet
        Just SummaryHeader -> do
             (trackNo, summary) <- OffI.convOffset $ readSummaryBlock (cfSpecs cf)
             return $ (cf, ) $ maybe [] (\s -> [Offset o (Block cf trackNo (BlockSummary s))]) summary
        _ -> return (cf, [])
>>>>>>> 5f111596

-- | An iteratee of zoom-cache data, after global and track headers
-- have been read, or if the 'CacheFile' has been acquired elsewhere.
enumBlock :: (Functor m, MonadIO m)
          => CacheFile
          -> I.Enumeratee (Offset ByteString) [Offset Block] m a
enumBlock = I.unfoldConvStreamCheck I.eneeCheckIfDonePass iterBlock

-- | A version of enumBlock which won't fail with an EofException if the last
-- bit is incomplete (perhaps still being written to).
enumBlockIncomplete :: (Functor m, MonadIO m) =>
                        CacheFile
                     -> I.Enumeratee (Offset ByteString) [Offset Block] m a
enumBlockIncomplete = I.unfoldConvStreamCheck I.eneeCheckIfDonePass $
                      catchAndIgnoreAcc iterBlock

catchAndIgnoreAcc :: (Monad m, I.NullPoint a, I.Nullable s) =>
                     (acc -> Iteratee s m (acc, a)) -> acc
                  -> Iteratee s m (acc, a)
catchAndIgnoreAcc fi acc = I.checkErr (fi acc) >>= either onErr return
  where
    onErr _ = return (acc, I.empty)

------------------------------------------------------------

data HeaderType = GlobalHeader | TrackHeader | PacketHeader | SummaryHeader

parseHeader :: ByteString -> Maybe HeaderType
parseHeader h
    | h == globalHeader  = Just GlobalHeader
    | h == trackHeader   = Just TrackHeader
    | h == packetHeader  = Just PacketHeader
    | h == summaryHeader = Just SummaryHeader
    | otherwise          = Nothing

------------------------------------------------------------
-- Global, track headers

-- | Parse only the global and track headers of a zoom-cache file, returning
-- a 'CacheFile'
iterHeaders :: (Functor m, Monad m)
            => [IdentifyCodec]
            -> I.Iteratee (Offset ByteString) m CacheFile
iterHeaders identifiers = iterGlobal >>= go
    where
        iterGlobal :: (Functor m, Monad m)
                   => Iteratee (Offset ByteString) m CacheFile
        iterGlobal = do
            header <- OffI.takeBS 8
            case parseHeader header of
                Just GlobalHeader -> mkCacheFile <$> (OffI.convOffset readGlobalHeader)
                _                 -> error "No global header"

        go :: (Functor m, Monad m)
           => CacheFile
           -> Iteratee (Offset ByteString) m CacheFile
        go fi = do
            header <- OffI.takeBS 8
            case parseHeader header of
                Just TrackHeader -> do
                    (trackNo, spec) <- readTrackHeader identifiers
                    let fi' = fi{cfSpecs = IM.insert trackNo spec (cfSpecs fi)}
                    if (fiFull fi')
                        then return fi'
                        else go fi'
                _ -> return fi

readGlobalHeader :: (Functor m, Monad m)
                 => Iteratee ByteString m Global
readGlobalHeader = do
    v <- readVersion
    checkVersion v
    n <- readInt32be
    jDay <- readIntegerVLC
    sN <- readIntegerVLC
    sD <- readIntegerVLC
    let !u = if (sD == 0)
                then Nothing
                else Just $ UTCTime (ModifiedJulianDay jDay) (fromRational (sN % sD))
    return $ Global v n u
    where
        checkVersion (Version major minor)
            | major == versionMajor && minor >= versionMinor = return ()
            | otherwise = error "Unsupported zoom-cache version"

readTrackHeader :: (Functor m, Monad m)
                => [IdentifyCodec]
                -> Iteratee (Offset ByteString) m (TrackNo, TrackSpec)
readTrackHeader identifiers = do
    trackNo <- readInt32be
    (drType, delta, zlib) <- readFlags
    rate <- readRational64be
    identLength <- readInt32be
    trackType <- maybe (error "Unknown track type") return =<< readCodecMultichannel identLength
    nameLength <- readInt32be
    name <- OffI.takeBS nameLength

    return (trackNo, TrackSpec trackType delta zlib drType rate name)
    where
        readCodecMultichannel = readCodec (supportMultichannel identifiers)

------------------------------------------------------------
-- Packet, Summary reading

enumInflateZlib :: (MonadIO m) => I.Enumeratee ByteString ByteString m a
enumInflateZlib = enumInflate Zlib defaultDecompressParams

readPacketPred :: (Functor m, MonadIO m)
               => IntMap TrackSpec
               -> ((TrackNo, SampleOffset, SampleOffset) -> Bool)
               -> Iteratee ByteString m (TrackNo, Maybe PacketSO)
readPacketPred specs p = do
    trackNo <- readInt32be
    entryTime <- SO <$> readInt64be
    exitTime <- SO <$> readInt64be
    count <- readInt32be
    byteLength <- readInt32be
    packet <- if (p (trackNo, entryTime, exitTime))
        then do
            readPacketData specs trackNo entryTime exitTime count byteLength
        else do
            I.drop byteLength
            return Nothing
    return (trackNo, packet)

readPacketTrackNo :: (Functor m, MonadIO m)
                  => IntMap TrackSpec
                  -> TrackNo
                  -> Iteratee ByteString m (TrackNo, Maybe PacketSO)
readPacketTrackNo specs wantTrackNo =
    readPacketPred specs (\(trackNo, _, _) -> trackNo == wantTrackNo)

readPacket :: (Functor m, MonadIO m)
           => IntMap TrackSpec
           -> Iteratee ByteString m (TrackNo, Maybe PacketSO)
readPacket specs = readPacketPred specs (const True)

readPacketData :: (Functor m, MonadIO m)
               => IntMap TrackSpec
               -> TrackNo
               -> SampleOffset -> SampleOffset
               -> Int
               -> Int
               -> Iteratee ByteString m (Maybe PacketSO)
readPacketData specs trackNo entryTime exitTime count byteLength =
    case IM.lookup trackNo specs of
        Just TrackSpec{..} -> do
            let readDTS :: (Functor m, Monad m)
                        => Iteratee ByteString m (ZoomRaw, [SampleOffset])
                readDTS = readDataSampleOffsets specType specDeltaEncode specSRType
            (d, ts) <- if specZlibCompress
                then do
                    z <- I.joinI $ enumInflateZlib I.stream2stream
                    return $ runner1 $ I.enumPure1Chunk z readDTS
                else readDTS
            return . Just $
                (PacketSO trackNo entryTime exitTime count d ts)
        Nothing -> do
            I.drop byteLength
            return Nothing
    where
        runner1 :: Identity (I.Iteratee s Identity c) -> c
        runner1 = runIdentity . I.run . runIdentity

        readRawCodec :: (Functor m, Monad m)
                     => Codec -> Bool
                     -> Iteratee ByteString m ZoomRaw
        readRawCodec (Codec a) delta = ZoomRaw . f <$> replicateM count (readRawAs a)
            where
                f | delta     = deltaDecodeRaw
                  | otherwise = id

        readRawAs :: (ZoomReadable a, Functor m, Monad m)
                  => a -> Iteratee ByteString m a
        readRawAs = const readRaw

        readDataSampleOffsets :: (Functor m, Monad m)
                           => Codec -> Bool -> SampleRateType
                           -> Iteratee ByteString m (ZoomRaw, [SampleOffset])
        readDataSampleOffsets codec delta drType = do
            d <- readRawCodec codec delta
            ts <- readSampleOffsets drType
            return (d, ts)

        readSampleOffsets :: (Functor m, Monad m)
                       => SampleRateType
                       -> Iteratee ByteString m [SampleOffset]
        readSampleOffsets drType = map SO <$> case drType of
            ConstantSR -> do
                return $ take count [unSO entryTime ..]
            VariableSR -> do
                deltaDecode <$> replicateM count readInt64be

readSummaryBlockPred :: (Functor m, Monad m)
                     => IntMap TrackSpec
                     -> ((TrackNo, Int, SampleOffset, SampleOffset) -> Bool)
                     -> Iteratee ByteString m (TrackNo, Maybe ZoomSummarySO)
readSummaryBlockPred specs p = do
    trackNo <- readInt32be
    lvl <- readInt32be
    entryTime <- SO <$> readInt64be
    exitTime <- SO <$> readInt64be
    byteLength <- readInt32be
    summary <- if (p (trackNo, lvl, entryTime, exitTime))
        then do
            readSummaryBlockData specs trackNo lvl entryTime exitTime byteLength
        else do
            I.drop byteLength
            return Nothing
    return (trackNo, summary)

readSummaryBlockTrackNo :: (Functor m, Monad m)
                        => IntMap TrackSpec
                        -> TrackNo
                        -> Iteratee ByteString m (TrackNo, Maybe ZoomSummarySO)
readSummaryBlockTrackNo specs wantTrackNo =
    readSummaryBlockPred specs (\(trackNo, _, _, _) -> trackNo == wantTrackNo)

readSummaryBlock :: (Functor m, Monad m)
                 => IntMap TrackSpec
                 -> Iteratee ByteString m (TrackNo, Maybe ZoomSummarySO)
readSummaryBlock specs = readSummaryBlockPred specs (const True)

readSummaryBlockData :: (Functor m, Monad m)
                     => IntMap TrackSpec
                     -> TrackNo
                     -> Int
                     -> SampleOffset -> SampleOffset
                     -> Int
                     -> Iteratee ByteString m (Maybe ZoomSummarySO)
readSummaryBlockData specs trackNo lvl entryTime exitTime byteLength =
    case IM.lookup trackNo specs of
        Just TrackSpec{..} -> do
            Just <$> readSummaryCodec specType
            -- sd <- readSummaryCodec specType
            -- return $ Just sd
        Nothing -> do
            I.drop byteLength
            return Nothing
    where
        readSummaryCodec :: (Functor m, Monad m)
                         => Codec
                         -> Iteratee ByteString m ZoomSummarySO
        readSummaryCodec (Codec a) = do
            ZoomSummarySO <$> (SummarySO trackNo lvl entryTime exitTime <$> readSummaryAs a)

        readSummaryAs :: (ZoomReadable a, Functor m, Monad m)
                      => a -> Iteratee ByteString m (SummaryData a)
        readSummaryAs = const readSummary


----------------------------------------------------------------------
-- zoom-cache datatype parsers

readVersion :: (Functor m, Monad m)
            => Iteratee ByteString m Version
readVersion = Version <$> readInt16be <*> readInt16be

readFlags :: (Functor m, Monad m)
          => Iteratee (Offset ByteString) m (SampleRateType, Bool, Bool)
readFlags = do
    (n :: Int16) <- readInt16be
    let drType = case n .&. 1 of
            0 -> ConstantSR
            _ -> VariableSR
        delta = case n .&. 2 of
            0 -> False
            _ -> True
        zlib = case n .&. 4 of
            0 -> False
            _ -> True
    return (drType, delta, zlib)<|MERGE_RESOLUTION|>--- conflicted
+++ resolved
@@ -326,20 +326,19 @@
     case parseHeader header of
         Just PacketHeader -> do
              (trackNo, packet) <- OffI.convOffset $ readPacket (cfSpecs cf)
-<<<<<<< HEAD
-             return $ maybe [] (retPacket trackNo o) packet
+             return $ maybe (cf, []) (retPacket trackNo o) packet
         Just SummaryHeader -> do
              (trackNo, summary) <- OffI.convOffset $ readSummaryBlock (cfSpecs cf)
-             return $ maybe [] (retSummary trackNo o) summary
-        _ -> return []
-    where
-        retPacket trackNo o p = [Offset o (Block cf' trackNo (BlockPacket p))]
+             return $ maybe (cf, []) (retSummary trackNo o) summary
+        _ -> return (cf, [])
+    where
+        retPacket trackNo o p = (cf', [Offset o (Block cf' trackNo (BlockPacket p))])
             where
                 ms = toMS <$> (flip timeStampFromSO) (packetSOEntry p) <$> r
                 r = specRate <$> IM.lookup trackNo (cfSpecs cf)
                 cf' = cf { cfOffsets = offs' ms o (cfOffsets cf) }
         retSummary trackNo o (ZoomSummarySO s) =
-            [Offset o (Block cf' trackNo (BlockSummary (ZoomSummarySO s)))]
+            (cf', [Offset o (Block cf' trackNo (BlockSummary (ZoomSummarySO s)))])
             where
                 ms = toMS <$> (flip timeStampFromSO) (summarySOEntry s) <$> r
                 r = specRate <$> IM.lookup trackNo (cfSpecs cf)
@@ -354,13 +353,6 @@
             where
                 f Nothing   = Just o
                 f (Just o0) = Just (min o0 o)
-=======
-             return $ (cf, ) $ maybe [] (\p -> [Offset o (Block cf trackNo (BlockPacket p))]) packet
-        Just SummaryHeader -> do
-             (trackNo, summary) <- OffI.convOffset $ readSummaryBlock (cfSpecs cf)
-             return $ (cf, ) $ maybe [] (\s -> [Offset o (Block cf trackNo (BlockSummary s))]) summary
-        _ -> return (cf, [])
->>>>>>> 5f111596
 
 -- | An iteratee of zoom-cache data, after global and track headers
 -- have been read, or if the 'CacheFile' has been acquired elsewhere.
